--- conflicted
+++ resolved
@@ -52,12 +52,8 @@
     GET_FILENAME_COMPONENT(test_name ${test_source} NAME_WE)
     ADD_EXECUTABLE(${test_name} ${test_source})
     TARGET_LINK_LIBRARIES(${test_name} uhd)
-<<<<<<< HEAD
     UHD_ADD_TEST(${test_name} ${test_name})
-=======
-    ADD_TEST(${test_name} ${test_name})
     UHD_INSTALL(TARGETS ${test_name} RUNTIME DESTINATION ${PKG_LIB_DIR}/tests COMPONENT tests)
->>>>>>> 4b72513a
 ENDFOREACH(test_source)
 
 ########################################################################
