--- conflicted
+++ resolved
@@ -129,25 +129,12 @@
         time_spec_t time_spec;
 
         /*!
-<<<<<<< HEAD
-         * Event codes:
-         * - eob ack: an eob packet was successfully transmitted
-         * - underflow: an internal send buffer has emptied
-         * - sequence error: packet loss between host and device
-         * - time error: packet had time that was late (or too early)
-         * - underflow in packet: underflow occurred inside a packet
-         * - sequence error in burst: packet loss within a burst
-         */
-        enum event_code_t {
-            EVENT_CODE_EOB_ACK    = 0x1,
-=======
          * The type of event for a receive async message call.
          */
         enum event_code_t {
-            //! A packet was successfully transmitted.
-            EVENT_CODE_SUCCESS    = 0x1,
+            //! A burst was successfully transmitted.
+            EVENT_CODE_BURST_ACK  = 0x1,
             //! An internal send buffer has emptied.
->>>>>>> 630c007b
             EVENT_CODE_UNDERFLOW  = 0x2,
             //! Packet loss between host and device.
             EVENT_CODE_SEQ_ERROR  = 0x4,
