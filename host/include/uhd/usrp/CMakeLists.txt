#
<<<<<<< HEAD
# Copyright 2010-2011,2014 Ettus Research LLC
=======
# Copyright 2010-2011,2015 Ettus Research LLC
>>>>>>> a09e0a31
#
# This program is free software: you can redistribute it and/or modify
# it under the terms of the GNU General Public License as published by
# the Free Software Foundation, either version 3 of the License, or
# (at your option) any later version.
#
# This program is distributed in the hope that it will be useful,
# but WITHOUT ANY WARRANTY; without even the implied warranty of
# MERCHANTABILITY or FITNESS FOR A PARTICULAR PURPOSE.  See the
# GNU General Public License for more details.
#
# You should have received a copy of the GNU General Public License
# along with this program.  If not, see <http://www.gnu.org/licenses/>.
#

UHD_INSTALL(FILES

    #### dboard headers ###
    dboard_base.hpp
    dboard_eeprom.hpp
    dboard_id.hpp
    dboard_iface.hpp
    dboard_manager.hpp

    ### utilities ###
    gps_ctrl.hpp
    mboard_eeprom.hpp
    subdev_spec.hpp

    ### interfaces ###
    multi_usrp.hpp

    DESTINATION ${INCLUDE_DIR}/uhd/usrp
    COMPONENT headers
)

<<<<<<< HEAD
ADD_SUBDIRECTORY(rfnoc)
=======
IF(ENABLE_C_API)
    UHD_INSTALL(FILES
        dboard_eeprom.h
        mboard_eeprom.h
        subdev_spec.h
        usrp.h
        DESTINATION ${INCLUDE_DIR}/uhd/usrp
        COMPONENT headers
    )
ENDIF(ENABLE_C_API)
>>>>>>> a09e0a31
<|MERGE_RESOLUTION|>--- conflicted
+++ resolved
@@ -1,9 +1,5 @@
 #
-<<<<<<< HEAD
-# Copyright 2010-2011,2014 Ettus Research LLC
-=======
-# Copyright 2010-2011,2015 Ettus Research LLC
->>>>>>> a09e0a31
+# Copyright 2010-2011,2014-2015 Ettus Research LLC
 #
 # This program is free software: you can redistribute it and/or modify
 # it under the terms of the GNU General Public License as published by
@@ -40,9 +36,6 @@
     COMPONENT headers
 )
 
-<<<<<<< HEAD
-ADD_SUBDIRECTORY(rfnoc)
-=======
 IF(ENABLE_C_API)
     UHD_INSTALL(FILES
         dboard_eeprom.h
@@ -53,4 +46,5 @@
         COMPONENT headers
     )
 ENDIF(ENABLE_C_API)
->>>>>>> a09e0a31
+
+ADD_SUBDIRECTORY(rfnoc)