#
# Copyright 2010 Ettus Research LLC
#
# This program is free software: you can redistribute it and/or modify
# it under the terms of the GNU General Public License as published by
# the Free Software Foundation, either version 3 of the License, or
# (at your option) any later version.
#
# This program is distributed in the hope that it will be useful,
# but WITHOUT ANY WARRANTY; without even the implied warranty of
# MERCHANTABILITY or FITNESS FOR A PARTICULAR PURPOSE.  See the
# GNU General Public License for more details.
#
# You should have received a copy of the GNU General Public License
# along with this program.  If not, see <http://www.gnu.org/licenses/>.
#

########################################################################
# Helpful Macros
########################################################################
MACRO(LIBUHD_APPEND_SOURCES)
    LIST(APPEND libuhd_sources ${ARGV})
ENDMACRO(LIBUHD_APPEND_SOURCES)

MACRO(LIBUHD_PYTHON_GEN_SOURCE pyfile outfile)
    #ensure that the directory exists for outfile
    GET_FILENAME_COMPONENT(outfile_dir ${outfile} PATH)
    FILE(MAKE_DIRECTORY ${outfile_dir})

    #make the outfile depend on the python script
    ADD_CUSTOM_COMMAND(
        OUTPUT ${outfile} DEPENDS ${pyfile}
        COMMAND ${PYTHON_EXECUTABLE} ${pyfile} ${outfile}
        COMMENT "Generating ${outfile}"
    )

    #make libuhd depend on the outfile
    LIBUHD_APPEND_SOURCES(${outfile})
ENDMACRO(LIBUHD_PYTHON_GEN_SOURCE)

########################################################################
# Include CMakeLists.txt from subdirectories
########################################################################
INCLUDE(${CMAKE_CURRENT_SOURCE_DIR}/ic_reg_maps/CMakeLists.txt)
INCLUDE(${CMAKE_CURRENT_SOURCE_DIR}/transport/CMakeLists.txt)
INCLUDE(${CMAKE_CURRENT_SOURCE_DIR}/usrp/CMakeLists.txt)
INCLUDE(${CMAKE_CURRENT_SOURCE_DIR}/utils/CMakeLists.txt)

########################################################################
# Setup defines for process scheduling
########################################################################
MESSAGE(STATUS "Configuring priority scheduling...")

INCLUDE(CheckCXXSourceCompiles)
CHECK_CXX_SOURCE_COMPILES("
    #include <pthread.h>
    int main(){
        struct sched_param sp;
        pthread_setschedparam(pthread_self(), SCHED_RR, &sp);
        return 0;
    }
    " HAVE_PTHREAD_SETSCHEDPARAM
)

CHECK_CXX_SOURCE_COMPILES("
    #include <windows.h>
    int main(){
        SetThreadPriority(GetCurrentThread(), 0);
        SetPriorityClass(GetCurrentProcess(), 0);
        return 0;
    }
    " HAVE_WIN_SETTHREADPRIORITY
)

IF(HAVE_PTHREAD_SETSCHEDPARAM)
    MESSAGE(STATUS "  Priority scheduling supported through pthread_setschedparam.")
    ADD_DEFINITIONS(-DHAVE_PTHREAD_SETSCHEDPARAM)
ELSEIF(HAVE_WIN_SETTHREADPRIORITY)
    MESSAGE(STATUS "  Priority scheduling supported through windows SetThreadPriority.")
    ADD_DEFINITIONS(-DHAVE_WIN_SETTHREADPRIORITY)
ELSE(HAVE_PTHREAD_SETSCHEDPARAM)
    MESSAGE(STATUS "  Priority scheduling not supported.")
ENDIF(HAVE_PTHREAD_SETSCHEDPARAM)

########################################################################
# Setup defines for module loading
########################################################################
MESSAGE(STATUS "Configuring module loading...")

INCLUDE(CheckIncludeFileCXX)
CHECK_INCLUDE_FILE_CXX(dlfcn.h HAVE_DLFCN_H)
CHECK_INCLUDE_FILE_CXX(windows.h HAVE_WINDOWS_H)

IF(HAVE_DLFCN_H)
    MESSAGE(STATUS "  Module loading supported through dlopen.")
    ADD_DEFINITIONS(-DHAVE_DLFCN_H)
ELSEIF(HAVE_WINDOWS_H)
    MESSAGE(STATUS "  Module loading supported through LoadLibrary.")
    ADD_DEFINITIONS(-DHAVE_WINDOWS_H)
ELSE(HAVE_DLFCN_H)
    MESSAGE(STATUS "  Module loading not supported.")
ENDIF(HAVE_DLFCN_H)

########################################################################
# Append to the list of sources for lib uhd
########################################################################
CONFIGURE_FILE(
    ${CMAKE_CURRENT_SOURCE_DIR}/version.cpp.in
    ${CMAKE_CURRENT_BINARY_DIR}/version.cpp
@ONLY)

LIBUHD_APPEND_SOURCES(
    ${CMAKE_CURRENT_SOURCE_DIR}/device.cpp
<<<<<<< HEAD
    ${CMAKE_CURRENT_SOURCE_DIR}/gain_group.cpp
    ${CMAKE_CURRENT_SOURCE_DIR}/load_modules.cpp
    ${CMAKE_CURRENT_SOURCE_DIR}/thread_priority.cpp
=======
>>>>>>> 70abdef8
    ${CMAKE_CURRENT_SOURCE_DIR}/types.cpp
    ${CMAKE_CURRENT_BINARY_DIR}/version.cpp
    ${CMAKE_CURRENT_SOURCE_DIR}/wax.cpp
)

########################################################################
# Setup libuhd library
########################################################################
ADD_LIBRARY(uhd SHARED ${libuhd_sources})

TARGET_LINK_LIBRARIES(uhd ${Boost_LIBRARIES} ${CMAKE_DL_LIBS})

SET_TARGET_PROPERTIES(uhd PROPERTIES DEFINE_SYMBOL "UHD_DLL_EXPORTS")

INSTALL(TARGETS uhd
    LIBRARY DESTINATION ${LIBRARY_DIR} # .so file
    ARCHIVE DESTINATION ${LIBRARY_DIR} # .lib file
    RUNTIME DESTINATION ${LIBRARY_DIR} # .dll file
)<|MERGE_RESOLUTION|>--- conflicted
+++ resolved
@@ -111,12 +111,6 @@
 
 LIBUHD_APPEND_SOURCES(
     ${CMAKE_CURRENT_SOURCE_DIR}/device.cpp
-<<<<<<< HEAD
-    ${CMAKE_CURRENT_SOURCE_DIR}/gain_group.cpp
-    ${CMAKE_CURRENT_SOURCE_DIR}/load_modules.cpp
-    ${CMAKE_CURRENT_SOURCE_DIR}/thread_priority.cpp
-=======
->>>>>>> 70abdef8
     ${CMAKE_CURRENT_SOURCE_DIR}/types.cpp
     ${CMAKE_CURRENT_BINARY_DIR}/version.cpp
     ${CMAKE_CURRENT_SOURCE_DIR}/wax.cpp
