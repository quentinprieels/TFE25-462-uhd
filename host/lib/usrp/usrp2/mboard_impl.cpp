--- conflicted
+++ resolved
@@ -42,10 +42,7 @@
     size_t index,
     transport::udp_simple::sptr ctrl_transport,
     transport::zero_copy_if::sptr data_transport,
-<<<<<<< HEAD
-=======
     transport::zero_copy_if::sptr err0_transport,
->>>>>>> de45f223
     const device_addr_t &device_args,
     size_t recv_samps_per_packet
 ):
