// ////////////////////////////////////////////////////////////////////////////////
// Module Name:    u2_core
// ////////////////////////////////////////////////////////////////////////////////

module u2_core
  #(parameter RAM_SIZE=16384, parameter RAM_AW=14)
  (// Clocks
   input dsp_clk,
   input wb_clk,
   output clock_ready,
   input clk_to_mac,
   input pps_in,
   
   // Misc, debug
   output [7:0] leds,
   output [31:0] debug,
   output [1:0] debug_clk,

   // Expansion
   input exp_time_in,
   output exp_time_out,
   
   // GMII
   //   GMII-CTRL
   input GMII_COL,
   input GMII_CRS,

   //   GMII-TX
   output [7:0] GMII_TXD,
   output GMII_TX_EN,
   output GMII_TX_ER,
   output GMII_GTX_CLK,
   input GMII_TX_CLK,  // 100mbps clk

   //   GMII-RX
   input [7:0] GMII_RXD,
   input GMII_RX_CLK,
   input GMII_RX_DV,
   input GMII_RX_ER,

   //   GMII-Management
   inout MDIO,
   output MDC,
   input PHY_INTn,   // open drain
   output PHY_RESETn,

   // SERDES
   output ser_enable,
   output ser_prbsen,
   output ser_loopen,
   output ser_rx_en,
   
   output ser_tx_clk,
   output [15:0] ser_t,
   output ser_tklsb,
   output ser_tkmsb,

   input ser_rx_clk,
   input [15:0] ser_r,
   input ser_rklsb,
   input ser_rkmsb,
   
   // CPLD interface
   output cpld_start,
   output cpld_mode,
   output cpld_done,
   input cpld_din,
   input cpld_clk,
   input cpld_detached,
   output cpld_misc,
   input cpld_init_b,
   input por,
   output config_success,
   
   // ADC
   input [13:0] adc_a,
   input adc_ovf_a,
   output adc_on_a,
   output adc_oe_a,
   
   input [13:0] adc_b,
   input adc_ovf_b,
   output adc_on_b,
   output adc_oe_b,
   
   // DAC
   output [15:0] dac_a,
   output [15:0] dac_b,

   // I2C
   input scl_pad_i,
   output scl_pad_o,
   output scl_pad_oen_o,
   input sda_pad_i,
   output sda_pad_o,
   output sda_pad_oen_o,
   
   // Clock Gen Control
   output [1:0] clk_en,
   output [1:0] clk_sel,
   input clk_func,        // FIXME is an input to control the 9510
   input clk_status,

   // Generic SPI
   output sclk,
   output mosi,
   input miso,
   output sen_clk,
   output sen_dac,
   output sen_tx_db,
   output sen_tx_adc,
   output sen_tx_dac,
   output sen_rx_db,
   output sen_rx_adc,
   output sen_rx_dac,
   
   // GPIO to DBoards
   inout [15:0] io_tx,
   inout [15:0] io_rx,

   // External RAM
   input [17:0] RAM_D_pi,
   output [17:0] RAM_D_po,   
   output RAM_D_poe,
   output [18:0] RAM_A,
   output RAM_CE1n,
   output RAM_CENn,
   output RAM_WEn,
   output RAM_OEn,
   output RAM_LDn,
   
   // Debug stuff
   output uart_tx_o, 
   input uart_rx_i,
   output uart_baud_o,
   input sim_mode,
   input [3:0] clock_divider
   );

   localparam SR_BUF_POOL = 64;   // Uses 1 reg
   localparam SR_UDP_SM   = 96;   // 64 regs
   localparam SR_RX_DSP   = 160;  // 16
   localparam SR_RX_CTRL  = 176;  // 16
   localparam SR_TIME64   = 192;  //  3
   localparam SR_SIMTIMER = 198;  //  2
   localparam SR_TX_DSP   = 208;  // 16
   localparam SR_TX_CTRL  = 224;  // 16

   // FIFO Sizes, 9 = 512 lines, 10 = 1024, 11 = 2048
   // all (most?) are 36 bits wide, so 9 is 1 BRAM, 10 is 2, 11 is 4 BRAMs
   localparam DSP_TX_FIFOSIZE = 10;
   localparam DSP_RX_FIFOSIZE = 10;
   localparam ETH_TX_FIFOSIZE = 10;
   localparam ETH_RX_FIFOSIZE = 11;
   localparam SERDES_TX_FIFOSIZE = 9;
   localparam SERDES_RX_FIFOSIZE = 9;  // RX currently doesn't use a fifo?
   
   wire [7:0] 	set_addr, set_addr_dsp;
   wire [31:0] 	set_data, set_data_dsp;
   wire 	set_stb, set_stb_dsp;
   
   wire 	ram_loader_done;
   wire 	ram_loader_rst, wb_rst, dsp_rst;
   assign dsp_rst = wb_rst;

   wire [31:0] 	status;
   wire 	bus_error, spi_int, i2c_int, pps_int, onetime_int, periodic_int, buffer_int;
   wire 	proc_int, overrun, underrun, uart_tx_int, uart_rx_int;

   wire [31:0] 	debug_gpio_0, debug_gpio_1;
   wire [31:0] 	atr_lines;

   wire [31:0] 	debug_rx, debug_mac, debug_mac0, debug_mac1, debug_tx_dsp, debug_txc,
		debug_serdes0, debug_serdes1, debug_serdes2, debug_rx_dsp, debug_udp, debug_extfifo, debug_extfifo2;

   wire [15:0] 	ser_rx_occ, ser_tx_occ, dsp_rx_occ, dsp_tx_occ, eth_rx_occ, eth_tx_occ, eth_rx_occ2;
   wire 	ser_rx_full, ser_tx_full, dsp_rx_full, dsp_tx_full, eth_rx_full, eth_tx_full, eth_rx_full2;
   wire 	ser_rx_empty, ser_tx_empty, dsp_rx_empty, dsp_tx_empty, eth_rx_empty, eth_tx_empty, eth_rx_empty2;
	
   wire 	serdes_link_up;
   wire 	epoch;
   wire [31:0] 	irq;
   wire [63:0] 	vita_time;
   
   wire 	 run_rx, run_tx;
   reg 		 run_rx_d1;
   always @(posedge dsp_clk)
     run_rx_d1 <= run_rx;
   
   // ///////////////////////////////////////////////////////////////////////////////////////////////
   // Wishbone Single Master INTERCON
   localparam 	dw = 32;  // Data bus width
   localparam 	aw = 16;  // Address bus width, for byte addressibility, 16 = 64K byte memory space
   localparam	sw = 4;   // Select width -- 32-bit data bus with 8-bit granularity.  
   
   wire [dw-1:0] m0_dat_o, m0_dat_i;
   wire [dw-1:0] s0_dat_o, s1_dat_o, s0_dat_i, s1_dat_i, s2_dat_o, s3_dat_o, s2_dat_i, s3_dat_i,
		 s4_dat_o, s5_dat_o, s4_dat_i, s5_dat_i, s6_dat_o, s7_dat_o, s6_dat_i, s7_dat_i,
		 s8_dat_o, s9_dat_o, s8_dat_i, s9_dat_i, sa_dat_o, sa_dat_i, sb_dat_i, sb_dat_o,
		 sc_dat_i, sc_dat_o, sd_dat_i, sd_dat_o, se_dat_i, se_dat_o;
   wire [aw-1:0] m0_adr,s0_adr,s1_adr,s2_adr,s3_adr,s4_adr,s5_adr,s6_adr,s7_adr,s8_adr,s9_adr,sa_adr,sb_adr,sc_adr, sd_adr, se_adr;
   wire [sw-1:0] m0_sel,s0_sel,s1_sel,s2_sel,s3_sel,s4_sel,s5_sel,s6_sel,s7_sel,s8_sel,s9_sel,sa_sel,sb_sel,sc_sel, sd_sel, se_sel;
   wire 	 m0_ack,s0_ack,s1_ack,s2_ack,s3_ack,s4_ack,s5_ack,s6_ack,s7_ack,s8_ack,s9_ack,sa_ack,sb_ack,sc_ack, sd_ack, se_ack;
   wire 	 m0_stb,s0_stb,s1_stb,s2_stb,s3_stb,s4_stb,s5_stb,s6_stb,s7_stb,s8_stb,s9_stb,sa_stb,sb_stb,sc_stb, sd_stb, se_stb;
   wire 	 m0_cyc,s0_cyc,s1_cyc,s2_cyc,s3_cyc,s4_cyc,s5_cyc,s6_cyc,s7_cyc,s8_cyc,s9_cyc,sa_cyc,sb_cyc,sc_cyc, sd_cyc, se_cyc;
   wire 	 m0_err, m0_rty;
   wire 	 m0_we,s0_we,s1_we,s2_we,s3_we,s4_we,s5_we,s6_we,s7_we,s8_we,s9_we,sa_we,sb_we,sc_we,sd_we, se_we;
   
   wb_1master #(.decode_w(6),
		.s0_addr(6'b0000_00),.s0_mask(6'b100000),
		.s1_addr(6'b1000_00),.s1_mask(6'b110000),
 		.s2_addr(6'b1100_00),.s2_mask(6'b111111),
		.s3_addr(6'b1100_01),.s3_mask(6'b111111),
		.s4_addr(6'b1100_10),.s4_mask(6'b111111),
		.s5_addr(6'b1100_11),.s5_mask(6'b111111),
		.s6_addr(6'b1101_00),.s6_mask(6'b111111),
		.s7_addr(6'b1101_01),.s7_mask(6'b111111),
		.s8_addr(6'b1101_10),.s8_mask(6'b111111),
		.s9_addr(6'b1101_11),.s9_mask(6'b111111),
		.sa_addr(6'b1110_00),.sa_mask(6'b111111),
		.sb_addr(6'b1110_01),.sb_mask(6'b111111),
		.sc_addr(6'b1110_10),.sc_mask(6'b111111),
		.sd_addr(6'b1110_11),.sd_mask(6'b111111),
		.se_addr(6'b1111_00),.se_mask(6'b111111),
		.sf_addr(6'b1111_01),.sf_mask(6'b111111),
		.dw(dw),.aw(aw),.sw(sw)) wb_1master
     (.clk_i(wb_clk),.rst_i(wb_rst),       
      .m0_dat_o(m0_dat_o),.m0_ack_o(m0_ack),.m0_err_o(m0_err),.m0_rty_o(m0_rty),.m0_dat_i(m0_dat_i),
      .m0_adr_i(m0_adr),.m0_sel_i(m0_sel),.m0_we_i(m0_we),.m0_cyc_i(m0_cyc),.m0_stb_i(m0_stb),
      .s0_dat_o(s0_dat_o),.s0_adr_o(s0_adr),.s0_sel_o(s0_sel),.s0_we_o	(s0_we),.s0_cyc_o(s0_cyc),.s0_stb_o(s0_stb),
      .s0_dat_i(s0_dat_i),.s0_ack_i(s0_ack),.s0_err_i(0),.s0_rty_i(0),
      .s1_dat_o(s1_dat_o),.s1_adr_o(s1_adr),.s1_sel_o(s1_sel),.s1_we_o	(s1_we),.s1_cyc_o(s1_cyc),.s1_stb_o(s1_stb),
      .s1_dat_i(s1_dat_i),.s1_ack_i(s1_ack),.s1_err_i(0),.s1_rty_i(0),
      .s2_dat_o(s2_dat_o),.s2_adr_o(s2_adr),.s2_sel_o(s2_sel),.s2_we_o	(s2_we),.s2_cyc_o(s2_cyc),.s2_stb_o(s2_stb),
      .s2_dat_i(s2_dat_i),.s2_ack_i(s2_ack),.s2_err_i(0),.s2_rty_i(0),
      .s3_dat_o(s3_dat_o),.s3_adr_o(s3_adr),.s3_sel_o(s3_sel),.s3_we_o	(s3_we),.s3_cyc_o(s3_cyc),.s3_stb_o(s3_stb),
      .s3_dat_i(s3_dat_i),.s3_ack_i(s3_ack),.s3_err_i(0),.s3_rty_i(0),
      .s4_dat_o(s4_dat_o),.s4_adr_o(s4_adr),.s4_sel_o(s4_sel),.s4_we_o	(s4_we),.s4_cyc_o(s4_cyc),.s4_stb_o(s4_stb),
      .s4_dat_i(s4_dat_i),.s4_ack_i(s4_ack),.s4_err_i(0),.s4_rty_i(0),
      .s5_dat_o(s5_dat_o),.s5_adr_o(s5_adr),.s5_sel_o(s5_sel),.s5_we_o	(s5_we),.s5_cyc_o(s5_cyc),.s5_stb_o(s5_stb),
      .s5_dat_i(s5_dat_i),.s5_ack_i(s5_ack),.s5_err_i(0),.s5_rty_i(0),
      .s6_dat_o(s6_dat_o),.s6_adr_o(s6_adr),.s6_sel_o(s6_sel),.s6_we_o	(s6_we),.s6_cyc_o(s6_cyc),.s6_stb_o(s6_stb),
      .s6_dat_i(s6_dat_i),.s6_ack_i(s6_ack),.s6_err_i(0),.s6_rty_i(0),
      .s7_dat_o(s7_dat_o),.s7_adr_o(s7_adr),.s7_sel_o(s7_sel),.s7_we_o	(s7_we),.s7_cyc_o(s7_cyc),.s7_stb_o(s7_stb),
      .s7_dat_i(s7_dat_i),.s7_ack_i(s7_ack),.s7_err_i(0),.s7_rty_i(0),
      .s8_dat_o(s8_dat_o),.s8_adr_o(s8_adr),.s8_sel_o(s8_sel),.s8_we_o	(s8_we),.s8_cyc_o(s8_cyc),.s8_stb_o(s8_stb),
      .s8_dat_i(s8_dat_i),.s8_ack_i(s8_ack),.s8_err_i(0),.s8_rty_i(0),
      .s9_dat_o(s9_dat_o),.s9_adr_o(s9_adr),.s9_sel_o(s9_sel),.s9_we_o	(s9_we),.s9_cyc_o(s9_cyc),.s9_stb_o(s9_stb),
      .s9_dat_i(s9_dat_i),.s9_ack_i(s9_ack),.s9_err_i(0),.s9_rty_i(0),
      .sa_dat_o(sa_dat_o),.sa_adr_o(sa_adr),.sa_sel_o(sa_sel),.sa_we_o(sa_we),.sa_cyc_o(sa_cyc),.sa_stb_o(sa_stb),
      .sa_dat_i(sa_dat_i),.sa_ack_i(sa_ack),.sa_err_i(0),.sa_rty_i(0),
      .sb_dat_o(sb_dat_o),.sb_adr_o(sb_adr),.sb_sel_o(sb_sel),.sb_we_o(sb_we),.sb_cyc_o(sb_cyc),.sb_stb_o(sb_stb),
      .sb_dat_i(sb_dat_i),.sb_ack_i(sb_ack),.sb_err_i(0),.sb_rty_i(0),
      .sc_dat_o(sc_dat_o),.sc_adr_o(sc_adr),.sc_sel_o(sc_sel),.sc_we_o(sc_we),.sc_cyc_o(sc_cyc),.sc_stb_o(sc_stb),
      .sc_dat_i(sc_dat_i),.sc_ack_i(sc_ack),.sc_err_i(0),.sc_rty_i(0),
      .sd_dat_o(sd_dat_o),.sd_adr_o(sd_adr),.sd_sel_o(sd_sel),.sd_we_o(sd_we),.sd_cyc_o(sd_cyc),.sd_stb_o(sd_stb),
      .sd_dat_i(sd_dat_i),.sd_ack_i(sd_ack),.sd_err_i(0),.sd_rty_i(0),
      .se_dat_o(se_dat_o),.se_adr_o(se_adr),.se_sel_o(se_sel),.se_we_o(se_we),.se_cyc_o(se_cyc),.se_stb_o(se_stb),
      .se_dat_i(se_dat_i),.se_ack_i(se_ack),.se_err_i(0),.se_rty_i(0),
      .sf_dat_i(0),.sf_ack_i(0),.sf_err_i(0),.sf_rty_i(0)  );
   
   //////////////////////////////////////////////////////////////////////////////////////////
   // Reset Controller
   system_control sysctrl (.wb_clk_i(wb_clk), // .por_i(por),
			   .ram_loader_rst_o(ram_loader_rst),
			   .wb_rst_o(wb_rst),
			   .ram_loader_done_i(ram_loader_done));

   assign 	 config_success = ram_loader_done;
   reg 		 takeover = 0;

   wire 	 cpld_start_int, cpld_mode_int, cpld_done_int;
   
   always @(posedge wb_clk)
     if(ram_loader_done)
       takeover = 1;
   assign 	 cpld_misc = ~takeover;

   wire 	 sd_clk, sd_csn, sd_mosi, sd_miso;
   
   assign 	 sd_miso = cpld_din;
   assign 	 cpld_start = takeover ? sd_clk	: cpld_start_int;
   assign 	 cpld_mode = takeover ? sd_csn : cpld_mode_int;
   assign 	 cpld_done = takeover ? sd_mosi : cpld_done_int;
   
   // ///////////////////////////////////////////////////////////////////
   // RAM Loader

   wire [31:0] 	 ram_loader_dat, if_dat;
   wire [15:0] 	 ram_loader_adr;
   wire [14:0] 	 if_adr;
   wire [3:0] 	 ram_loader_sel;
   wire 	 ram_loader_stb, ram_loader_we;
   wire 	 iwb_ack, iwb_stb;
   ram_loader #(.AWIDTH(aw),.RAM_SIZE(RAM_SIZE))
     ram_loader (.wb_clk(wb_clk),.dsp_clk(dsp_clk),.ram_loader_rst(ram_loader_rst),
		 .wb_dat(ram_loader_dat),.wb_adr(ram_loader_adr),
		 .wb_stb(ram_loader_stb),.wb_sel(ram_loader_sel),
		 .wb_we(ram_loader_we),
		 .ram_loader_done(ram_loader_done),
		 // CPLD Interface
		 .cpld_clk(cpld_clk),
		 .cpld_din(cpld_din),
		 .cpld_start(cpld_start_int),
		 .cpld_mode(cpld_mode_int),
		 .cpld_done(cpld_done_int),
		 .cpld_detached(cpld_detached));
   
   // /////////////////////////////////////////////////////////////////////////
   // Processor
//   aeMB_core_BE #(.ISIZ(16),.DSIZ(16),.MUL(0),.BSF(1))
//     aeMB (.sys_clk_i(wb_clk), .sys_rst_i(wb_rst),
//	   // Instruction Wishbone bus to I-RAM
//	   .if_adr(if_adr),
//	   .if_dat(if_dat),
//	   // Data Wishbone bus to system bus fabric
//	   .dwb_we_o(m0_we),.dwb_stb_o(m0_stb),.dwb_dat_o(m0_dat_i),.dwb_adr_o(m0_adr),
//	   .dwb_dat_i(m0_dat_o),.dwb_ack_i(m0_ack),.dwb_sel_o(m0_sel),.dwb_cyc_o(m0_cyc),
//	   // Interrupts and exceptions
//	   .sys_int_i(proc_int),.sys_exc_i(bus_error) );

   //assign 	 bus_error = m0_err | m0_rty;

   wire [63:0] zpu_status;
   zpu_wb_top #(.dat_w(dw), .adr_w(aw), .sel_w(sw))
     zpu_top0 (.clk(wb_clk), .rst(wb_rst), .enb(1'b1),
	   // Data Wishbone bus to system bus fabric
	   .we_o(m0_we),.stb_o(m0_stb),.dat_o(m0_dat_i),.adr_o(m0_adr),
	   .dat_i(m0_dat_o),.ack_i(m0_ack),.sel_o(m0_sel),.cyc_o(m0_cyc),
	   // Interrupts and exceptions
	   .zpu_status(zpu_status), .interrupt(proc_int));
   
   // /////////////////////////////////////////////////////////////////////////
   // Dual Ported RAM -- D-Port is Slave #0 on main Wishbone
   // I-port connects directly to processor and ram loader

   wire 	 flush_icache;
   ram_harvard #(.AWIDTH(RAM_AW),.RAM_SIZE(RAM_SIZE),.ICWIDTH(7),.DCWIDTH(6))
     sys_ram(.wb_clk_i(wb_clk),.wb_rst_i(wb_rst),
	     
	     .ram_loader_adr_i(ram_loader_adr[RAM_AW-1:0]), .ram_loader_dat_i(ram_loader_dat),
	     .ram_loader_stb_i(ram_loader_stb), .ram_loader_sel_i(ram_loader_sel),
	     .ram_loader_we_i(ram_loader_we),
	     .ram_loader_done_i(ram_loader_done),
	     
	     .if_adr(if_adr), 
	     .if_data(if_dat), 
	     
	     .dwb_adr_i(s0_adr[RAM_AW-1:0]), .dwb_dat_i(s0_dat_o), .dwb_dat_o(s0_dat_i),
	     .dwb_we_i(s0_we), .dwb_ack_o(s0_ack), .dwb_stb_i(s0_stb), .dwb_sel_i(s0_sel),
	     .flush_icache(flush_icache));
   
   setting_reg #(.my_addr(7)) sr_icache (.clk(wb_clk),.rst(wb_rst),.strobe(set_stb),.addr(set_addr),
					 .in(set_data),.out(),.changed(flush_icache));

   // /////////////////////////////////////////////////////////////////////////
   // Buffer Pool, slave #1
   wire 	 rd0_ready_i, rd0_ready_o;
   wire 	 rd1_ready_i, rd1_ready_o;
   wire 	 rd2_ready_i, rd2_ready_o;
   wire 	 rd3_ready_i, rd3_ready_o;
   wire [3:0] 	 rd0_flags, rd1_flags, rd2_flags, rd3_flags;
   wire [31:0] 	 rd0_dat, rd1_dat, rd2_dat, rd3_dat;

   wire 	 wr0_ready_i, wr0_ready_o;
   wire 	 wr1_ready_i, wr1_ready_o;
   wire 	 wr2_ready_i, wr2_ready_o;
   wire 	 wr3_ready_i, wr3_ready_o;
   wire [3:0] 	 wr0_flags, wr1_flags, wr2_flags, wr3_flags;
   wire [31:0] 	 wr0_dat, wr1_dat, wr2_dat, wr3_dat;

   wire [35:0] 	 tx_err_data;
   wire 	 tx_err_src_rdy, tx_err_dst_rdy;

   wire [31:0] router_debug;

   packet_router #(.BUF_SIZE(9), .UDP_BASE(SR_UDP_SM), .CTRL_BASE(SR_BUF_POOL)) packet_router
     (.wb_clk_i(wb_clk),.wb_rst_i(wb_rst),
      .wb_we_i(s1_we),.wb_stb_i(s1_stb),.wb_adr_i(s1_adr),.wb_dat_i(s1_dat_o),
      .wb_dat_o(s1_dat_i),.wb_ack_o(s1_ack),.wb_err_o(),.wb_rty_o(),

      .set_stb(set_stb_dsp), .set_addr(set_addr_dsp), .set_data(set_data_dsp),

      .stream_clk(dsp_clk), .stream_rst(dsp_rst), .stream_clr(1'b0),

      .status(status), .sys_int_o(buffer_int), .debug(router_debug),

      .ser_inp_data({wr0_flags, wr0_dat}), .ser_inp_valid(wr0_ready_i), .ser_inp_ready(wr0_ready_o),
      .dsp_inp_data({wr1_flags, wr1_dat}), .dsp_inp_valid(wr1_ready_i), .dsp_inp_ready(wr1_ready_o),
      .eth_inp_data({wr2_flags, wr2_dat}), .eth_inp_valid(wr2_ready_i), .eth_inp_ready(wr2_ready_o),
      .err_inp_data(tx_err_data), .err_inp_ready(tx_err_dst_rdy), .err_inp_valid(tx_err_src_rdy),

      .ser_out_data({rd0_flags, rd0_dat}), .ser_out_valid(rd0_ready_o), .ser_out_ready(rd0_ready_i),
      .dsp_out_data({rd1_flags, rd1_dat}), .dsp_out_valid(rd1_ready_o), .dsp_out_ready(rd1_ready_i),
      .eth_out_data({rd2_flags, rd2_dat}), .eth_out_valid(rd2_ready_o), .eth_out_ready(rd2_ready_i)
      );
   
   // /////////////////////////////////////////////////////////////////////////
   // SPI -- Slave #2
   spi_top shared_spi
     (.wb_clk_i(wb_clk),.wb_rst_i(wb_rst),.wb_adr_i(s2_adr[4:0]),.wb_dat_i(s2_dat_o),
      .wb_dat_o(s2_dat_i),.wb_sel_i(s2_sel),.wb_we_i(s2_we),.wb_stb_i(s2_stb),
      .wb_cyc_i(s2_cyc),.wb_ack_o(s2_ack),.wb_err_o(),.wb_int_o(spi_int),
      .ss_pad_o({sen_tx_db,sen_tx_adc,sen_tx_dac,sen_rx_db,sen_rx_adc,sen_rx_dac,sen_dac,sen_clk}),
      .sclk_pad_o(sclk),.mosi_pad_o(mosi),.miso_pad_i(miso) );

   // /////////////////////////////////////////////////////////////////////////
   // I2C -- Slave #3
   i2c_master_top #(.ARST_LVL(1)) 
     i2c (.wb_clk_i(wb_clk),.wb_rst_i(wb_rst),.arst_i(1'b0), 
	  .wb_adr_i(s3_adr[4:2]),.wb_dat_i(s3_dat_o[7:0]),.wb_dat_o(s3_dat_i[7:0]),
	  .wb_we_i(s3_we),.wb_stb_i(s3_stb),.wb_cyc_i(s3_cyc),
	  .wb_ack_o(s3_ack),.wb_inta_o(i2c_int),
	  .scl_pad_i(scl_pad_i),.scl_pad_o(scl_pad_o),.scl_padoen_o(scl_pad_oen_o),
	  .sda_pad_i(sda_pad_i),.sda_pad_o(sda_pad_o),.sda_padoen_o(sda_pad_oen_o) );

   assign 	 s3_dat_i[31:8] = 24'd0;
   
   // /////////////////////////////////////////////////////////////////////////
   // GPIOs -- Slave #4
   nsgpio nsgpio(.clk_i(wb_clk),.rst_i(wb_rst),
		 .cyc_i(s4_cyc),.stb_i(s4_stb),.adr_i(s4_adr[3:0]),.we_i(s4_we),
		 .dat_i(s4_dat_o),.dat_o(s4_dat_i),.ack_o(s4_ack),
		 .atr(atr_lines),.debug_0(debug_gpio_0),.debug_1(debug_gpio_1),
		 .gpio({io_tx,io_rx}) );

   // /////////////////////////////////////////////////////////////////////////
   // Buffer Pool Status -- Slave #5   
   
   reg [31:0] 	 cycle_count;
   always @(posedge wb_clk)
     if(wb_rst)
       cycle_count <= 0;
     else
       cycle_count <= cycle_count + 1;

   //compatibility number -> increment when the fpga has been sufficiently altered
   localparam compat_num = 32'd4;

   wb_readback_mux buff_pool_status
     (.wb_clk_i(wb_clk), .wb_rst_i(wb_rst), .wb_stb_i(s5_stb),
      .wb_adr_i(s5_adr), .wb_dat_o(s5_dat_i), .wb_ack_o(s5_ack),
<<<<<<< HEAD
      
=======
>>>>>>> 6c1d4ebd
      .word00(32'b0),.word01(32'b0),.word02(32'b0),.word03(32'b0),
      .word04(32'b0),.word05(32'b0),.word06(32'b0),.word07(32'b0),
      .word08(status),.word09({sim_mode,27'b0,clock_divider[3:0]}),.word10(vita_time[63:32]),
      .word11(vita_time[31:0]),.word12(compat_num),.word13(irq),.word14(32'b0),.word15(cycle_count)
      );

   // /////////////////////////////////////////////////////////////////////////
   // Ethernet MAC  Slave #6

   wire [18:0] 	 rx_f19_data, tx_f19_data;
   wire 	 rx_f19_src_rdy, rx_f19_dst_rdy, tx_f19_src_rdy, tx_f19_dst_rdy;
   
   simple_gemac_wrapper19 #(.RXFIFOSIZE(11), .TXFIFOSIZE(6)) simple_gemac_wrapper19
     (.clk125(clk_to_mac),  .reset(wb_rst),
      .GMII_GTX_CLK(GMII_GTX_CLK), .GMII_TX_EN(GMII_TX_EN),  
      .GMII_TX_ER(GMII_TX_ER), .GMII_TXD(GMII_TXD),
      .GMII_RX_CLK(GMII_RX_CLK), .GMII_RX_DV(GMII_RX_DV),  
      .GMII_RX_ER(GMII_RX_ER), .GMII_RXD(GMII_RXD),
      .sys_clk(dsp_clk),
      .rx_f19_data(rx_f19_data), .rx_f19_src_rdy(rx_f19_src_rdy), .rx_f19_dst_rdy(rx_f19_dst_rdy),
      .tx_f19_data(tx_f19_data), .tx_f19_src_rdy(tx_f19_src_rdy), .tx_f19_dst_rdy(tx_f19_dst_rdy),
      .wb_clk(wb_clk), .wb_rst(wb_rst), .wb_stb(s6_stb), .wb_cyc(s6_cyc), .wb_ack(s6_ack),
      .wb_we(s6_we), .wb_adr(s6_adr), .wb_dat_i(s6_dat_o), .wb_dat_o(s6_dat_i),
      .mdio(MDIO), .mdc(MDC),
      .debug(debug_mac));

   wire [35:0] 	 rx_f36_data, tx_f36_data;
   wire 	 rx_f36_src_rdy, rx_f36_dst_rdy, tx_f36_src_rdy, tx_f36_dst_rdy;

   wire [18:0] 	 _rx_f19_data;
   wire 	 _rx_f19_src_rdy, _rx_f19_dst_rdy;

   //mac rx to eth input...
   fifo19_rxrealign fifo19_rxrealign
     (.clk(dsp_clk), .reset(dsp_rst), .clear(0),
      .datain(rx_f19_data), .src_rdy_i(rx_f19_src_rdy), .dst_rdy_o(rx_f19_dst_rdy),
      .dataout(_rx_f19_data), .src_rdy_o(_rx_f19_src_rdy), .dst_rdy_i(_rx_f19_dst_rdy) );

   fifo19_to_fifo36 eth_inp_fifo19_to_fifo36
     (.clk(dsp_clk), .reset(dsp_rst), .clear(0),
      .f19_datain(_rx_f19_data),  .f19_src_rdy_i(_rx_f19_src_rdy), .f19_dst_rdy_o(_rx_f19_dst_rdy),
      .f36_dataout(rx_f36_data), .f36_src_rdy_o(rx_f36_src_rdy), .f36_dst_rdy_i(rx_f36_dst_rdy) );

   fifo_cascade #(.WIDTH(36), .SIZE(ETH_RX_FIFOSIZE)) rx_eth_fifo
     (.clk(dsp_clk), .reset(dsp_rst), .clear(0),
      .datain(rx_f36_data), .src_rdy_i(rx_f36_src_rdy), .dst_rdy_o(rx_f36_dst_rdy),
      .dataout({wr2_flags,wr2_dat}), .src_rdy_o(wr2_ready_i), .dst_rdy_i(wr2_ready_o));

   //eth output to mac tx...
   fifo_cascade #(.WIDTH(36), .SIZE(ETH_TX_FIFOSIZE)) tx_eth_fifo
     (.clk(dsp_clk), .reset(dsp_rst), .clear(0),
      .datain({rd2_flags,rd2_dat}), .src_rdy_i(rd2_ready_o), .dst_rdy_o(rd2_ready_i),
      .dataout(tx_f36_data), .src_rdy_o(tx_f36_src_rdy), .dst_rdy_i(tx_f36_dst_rdy));

   fifo36_to_fifo19 eth_out_fifo36_to_fifo19
     (.clk(dsp_clk), .reset(dsp_rst), .clear(0),
      .f36_datain(tx_f36_data),  .f36_src_rdy_i(tx_f36_src_rdy), .f36_dst_rdy_o(tx_f36_dst_rdy),
      .f19_dataout(tx_f19_data), .f19_src_rdy_o(tx_f19_src_rdy), .f19_dst_rdy_i(tx_f19_dst_rdy) );

   // /////////////////////////////////////////////////////////////////////////
   // Settings Bus -- Slave #7
   settings_bus settings_bus
     (.wb_clk(wb_clk),.wb_rst(wb_rst),.wb_adr_i(s7_adr),.wb_dat_i(s7_dat_o),
      .wb_stb_i(s7_stb),.wb_we_i(s7_we),.wb_ack_o(s7_ack),
      .strobe(set_stb),.addr(set_addr),.data(set_data));
   
   assign 	 s7_dat_i = 32'd0;

   settings_bus_crossclock settings_bus_crossclock
     (.clk_i(wb_clk), .rst_i(wb_rst), .set_stb_i(set_stb), .set_addr_i(set_addr), .set_data_i(set_data),
      .clk_o(dsp_clk), .rst_o(dsp_rst), .set_stb_o(set_stb_dsp), .set_addr_o(set_addr_dsp), .set_data_o(set_data_dsp));
   
   // Output control lines
   wire [7:0] 	 clock_outs, serdes_outs, adc_outs;
   assign 	 {clock_ready, clk_en[1:0], clk_sel[1:0]} = clock_outs[4:0];
   assign 	 {ser_enable, ser_prbsen, ser_loopen, ser_rx_en} = serdes_outs[3:0];
   assign 	 {adc_oe_a, adc_on_a, adc_oe_b, adc_on_b } = adc_outs[3:0];

   wire 	 phy_reset;
   assign 	 PHY_RESETn = ~phy_reset;
   
   setting_reg #(.my_addr(0),.width(8)) sr_clk (.clk(wb_clk),.rst(wb_rst),.strobe(s7_ack),.addr(set_addr),
				      .in(set_data),.out(clock_outs),.changed());
   setting_reg #(.my_addr(1),.width(8)) sr_ser (.clk(wb_clk),.rst(wb_rst),.strobe(set_stb),.addr(set_addr),
				      .in(set_data),.out(serdes_outs),.changed());
   setting_reg #(.my_addr(2),.width(8)) sr_adc (.clk(wb_clk),.rst(wb_rst),.strobe(set_stb),.addr(set_addr),
				      .in(set_data),.out(adc_outs),.changed());
   setting_reg #(.my_addr(4),.width(1)) sr_phy (.clk(wb_clk),.rst(wb_rst),.strobe(set_stb),.addr(set_addr),
				      .in(set_data),.out(phy_reset),.changed());

   // /////////////////////////////////////////////////////////////////////////
   //  LEDS
   //    register 8 determines whether leds are controlled by SW or not
   //    1 = controlled by HW, 0 = by SW
   //    In Rev3 there are only 6 leds, and the highest one is on the ETH connector
   
   wire [7:0] 	 led_src, led_sw;
   wire [7:0] 	 led_hw = {run_tx, run_rx, clk_status, serdes_link_up, 1'b0};
   
   setting_reg #(.my_addr(3),.width(8)) sr_led (.clk(wb_clk),.rst(wb_rst),.strobe(set_stb),.addr(set_addr),
				      .in(set_data),.out(led_sw),.changed());

   setting_reg #(.my_addr(8),.width(8), .at_reset(8'b0001_1110)) 
   sr_led_src (.clk(wb_clk),.rst(wb_rst), .strobe(set_stb),.addr(set_addr), .in(set_data),.out(led_src),.changed());

   assign 	 leds = (led_src & led_hw) | (~led_src & led_sw);
   
   // /////////////////////////////////////////////////////////////////////////
   // Interrupt Controller, Slave #8

   // Pass interrupts on dsp_clk to wb_clk.  These need edge triggering in the pic
   wire 	 underrun_wb, overrun_wb, pps_wb;

   oneshot_2clk underrun_1s (.clk_in(dsp_clk), .in(underrun), .clk_out(wb_clk), .out(underrun_wb));
   oneshot_2clk overrun_1s (.clk_in(dsp_clk), .in(overrun), .clk_out(wb_clk), .out(overrun_wb));
   oneshot_2clk pps_1s (.clk_in(dsp_clk), .in(pps_int), .clk_out(wb_clk), .out(pps_wb));
   
   assign irq= {{8'b0},
		{8'b0},
		{3'b0, periodic_int, clk_status, serdes_link_up, uart_tx_int, uart_rx_int},
		{pps_wb,overrun_wb,underrun_wb,PHY_INTn,i2c_int,spi_int,onetime_int,buffer_int}};
   
   pic pic(.clk_i(wb_clk),.rst_i(wb_rst),.cyc_i(s8_cyc),.stb_i(s8_stb),.adr_i(s8_adr[4:2]),
	   .we_i(s8_we),.dat_i(s8_dat_o),.dat_o(s8_dat_i),.ack_o(s8_ack),.int_o(proc_int),
	   .irq(irq) );
 	 
   // /////////////////////////////////////////////////////////////////////////
   // Master Timer, Slave #9

   // No longer used, replaced with simple_timer below
   assign s9_ack = 0;
   
   // /////////////////////////////////////////////////////////////////////////
   //  Simple Timer interrupts
   
   simple_timer #(.BASE(SR_SIMTIMER)) simple_timer
     (.clk(wb_clk), .reset(wb_rst),
      .set_stb(set_stb), .set_addr(set_addr), .set_data(set_data),
      .onetime_int(onetime_int), .periodic_int(periodic_int));
   
   // /////////////////////////////////////////////////////////////////////////
   // UART, Slave #10

   simple_uart #(.TXDEPTH(3),.RXDEPTH(3)) uart  // depth of 3 is 128 entries
     (.clk_i(wb_clk),.rst_i(wb_rst),
      .we_i(sa_we),.stb_i(sa_stb),.cyc_i(sa_cyc),.ack_o(sa_ack),
      .adr_i(sa_adr[4:2]),.dat_i(sa_dat_o),.dat_o(sa_dat_i),
      .rx_int_o(uart_rx_int),.tx_int_o(uart_tx_int),
      .tx_o(uart_tx_o),.rx_i(uart_rx_i),.baud_o(uart_baud_o));
   
   // /////////////////////////////////////////////////////////////////////////
   // ATR Controller, Slave #11

   atr_controller atr_controller
     (.clk_i(wb_clk),.rst_i(wb_rst),
      .adr_i(sb_adr[5:0]),.sel_i(sb_sel),.dat_i(sb_dat_o),.dat_o(sb_dat_i),
      .we_i(sb_we),.stb_i(sb_stb),.cyc_i(sb_cyc),.ack_o(sb_ack),
      .run_rx(run_rx_d1),.run_tx(run_tx),.ctrl_lines(atr_lines) );
   
   // //////////////////////////////////////////////////////////////////////////
   // Time Sync, Slave #12 

   // No longer used, see time_64bit.  Still need to handle mimo time, though
   assign sc_ack = 0;
   
   // /////////////////////////////////////////////////////////////////////////
   // SD Card Reader / Writer, Slave #13

   sd_spi_wb sd_spi_wb
     (.clk(wb_clk),.rst(wb_rst),
      .sd_clk(sd_clk),.sd_csn(sd_csn),.sd_mosi(sd_mosi),.sd_miso(sd_miso),
      .wb_cyc_i(sd_cyc),.wb_stb_i(sd_stb),.wb_we_i(sd_we),
      .wb_adr_i(sd_adr[3:2]),.wb_dat_i(sd_dat_o[7:0]),.wb_dat_o(sd_dat_i[7:0]),
      .wb_ack_o(sd_ack) );

   assign sd_dat_i[31:8] = 0;

   // /////////////////////////////////////////////////////////////////////////
   // DSP RX
   wire [31:0] 	 sample_rx, sample_tx;
   wire 	 strobe_rx, strobe_tx;
   wire 	 rx_dst_rdy, rx_src_rdy, rx1_dst_rdy, rx1_src_rdy;
   wire [99:0] 	 rx_data;
   wire [35:0] 	 rx1_data;
   
   dsp_core_rx #(.BASE(SR_RX_DSP)) dsp_core_rx
     (.clk(dsp_clk),.rst(dsp_rst),
      .set_stb(set_stb_dsp),.set_addr(set_addr_dsp),.set_data(set_data_dsp),
      .adc_a(adc_a),.adc_ovf_a(adc_ovf_a),.adc_b(adc_b),.adc_ovf_b(adc_ovf_b),
      .sample(sample_rx), .run(run_rx_d1), .strobe(strobe_rx),
      .debug(debug_rx_dsp) );

   wire [31:0] 	 vrc_debug;
   wire 	 clear_rx;
   
   setting_reg #(.my_addr(SR_RX_CTRL+3)) sr_clear
     (.clk(dsp_clk),.rst(dsp_rst),
      .strobe(set_stb_dsp),.addr(set_addr_dsp),.in(set_data_dsp),
      .out(),.changed(clear_rx));

   vita_rx_control #(.BASE(SR_RX_CTRL), .WIDTH(32)) vita_rx_control
     (.clk(dsp_clk), .reset(dsp_rst), .clear(clear_rx),
      .set_stb(set_stb_dsp),.set_addr(set_addr_dsp),.set_data(set_data_dsp),
      .vita_time(vita_time), .overrun(overrun),
      .sample(sample_rx), .run(run_rx), .strobe(strobe_rx),
      .sample_fifo_o(rx_data), .sample_fifo_dst_rdy_i(rx_dst_rdy), .sample_fifo_src_rdy_o(rx_src_rdy),
      .debug_rx(vrc_debug));

   wire [3:0] 	 vita_state;
   
   vita_rx_framer #(.BASE(SR_RX_CTRL), .MAXCHAN(1)) vita_rx_framer
     (.clk(dsp_clk), .reset(dsp_rst), .clear(clear_rx),
      .set_stb(set_stb_dsp),.set_addr(set_addr_dsp),.set_data(set_data_dsp),
      .sample_fifo_i(rx_data), .sample_fifo_dst_rdy_o(rx_dst_rdy), .sample_fifo_src_rdy_i(rx_src_rdy),
      .data_o(rx1_data), .dst_rdy_i(rx1_dst_rdy), .src_rdy_o(rx1_src_rdy),
      .fifo_occupied(), .fifo_full(), .fifo_empty(),
      .debug_rx(vita_state) );

   fifo_cascade #(.WIDTH(36), .SIZE(DSP_RX_FIFOSIZE)) rx_fifo_cascade
     (.clk(dsp_clk), .reset(dsp_rst), .clear(clear_rx),
      .datain(rx1_data), .src_rdy_i(rx1_src_rdy), .dst_rdy_o(rx1_dst_rdy),
      .dataout({wr1_flags,wr1_dat}), .src_rdy_o(wr1_ready_i), .dst_rdy_i(wr1_ready_o));

   // ///////////////////////////////////////////////////////////////////////////////////
   // DSP TX

   wire [35:0] 	 tx_data;
   wire 	 tx_src_rdy, tx_dst_rdy;
   wire [31:0] 	 debug_vt;
   wire 	 clear_tx;

   setting_reg #(.my_addr(SR_TX_CTRL+1)) sr_clear_tx
     (.clk(clk),.rst(rst),.strobe(set_stb),.addr(set_addr),
      .in(set_data),.out(),.changed(clear_tx));

   ext_fifo #(.EXT_WIDTH(18),.INT_WIDTH(36),.RAM_DEPTH(19),.FIFO_DEPTH(19)) 
     ext_fifo_i1
       (.int_clk(dsp_clk),
	.ext_clk(clk_to_mac),
	.rst(dsp_rst | clear_tx),
	.RAM_D_pi(RAM_D_pi),
	.RAM_D_po(RAM_D_po),
	.RAM_D_poe(RAM_D_poe),
	.RAM_A(RAM_A),
	.RAM_WEn(RAM_WEn),
	.RAM_CENn(RAM_CENn),
	.RAM_LDn(RAM_LDn),
	.RAM_OEn(RAM_OEn),
	.RAM_CE1n(RAM_CE1n),
	.datain({rd1_flags[3:2],rd1_dat[31:16],rd1_flags[1:0],rd1_dat[15:0]}),
	.src_rdy_i(rd1_ready_o),
	.dst_rdy_o(rd1_ready_i),
	.dataout({tx_data[35:34],tx_data[31:16],tx_data[33:32],tx_data[15:0]}),
	.src_rdy_o(tx_src_rdy),
	.dst_rdy_i(tx_dst_rdy),
	.debug(debug_extfifo),
	.debug2(debug_extfifo2) );

   vita_tx_chain #(.BASE_CTRL(SR_TX_CTRL), .BASE_DSP(SR_TX_DSP), 
		   .REPORT_ERROR(1), .DO_FLOW_CONTROL(1),
		   .PROT_ENG_FLAGS(1), .USE_TRANS_HEADER(1)) 
   vita_tx_chain
     (.clk(dsp_clk), .reset(dsp_rst),
      .set_stb(set_stb_dsp),.set_addr(set_addr_dsp),.set_data(set_data_dsp),
      .vita_time(vita_time),
      .tx_data_i(tx_data), .tx_src_rdy_i(tx_src_rdy), .tx_dst_rdy_o(tx_dst_rdy),
      .err_data_o(tx_err_data), .err_src_rdy_o(tx_err_src_rdy), .err_dst_rdy_i(tx_err_dst_rdy),
      .dac_a(dac_a),.dac_b(dac_b),
      .underrun(underrun), .run(run_tx),
      .debug(debug_vt));
   
   // ///////////////////////////////////////////////////////////////////////////////////
   // SERDES

   serdes #(.TXFIFOSIZE(SERDES_TX_FIFOSIZE),.RXFIFOSIZE(SERDES_RX_FIFOSIZE)) serdes
     (.clk(dsp_clk),.rst(dsp_rst),
      .ser_tx_clk(ser_tx_clk),.ser_t(ser_t),.ser_tklsb(ser_tklsb),.ser_tkmsb(ser_tkmsb),
      .rd_dat_i(rd0_dat),.rd_flags_i(rd0_flags),.rd_ready_o(rd0_ready_i),.rd_ready_i(rd0_ready_o),
      .ser_rx_clk(ser_rx_clk),.ser_r(ser_r),.ser_rklsb(ser_rklsb),.ser_rkmsb(ser_rkmsb),
      .wr_dat_o(wr0_dat),.wr_flags_o(wr0_flags),.wr_ready_o(wr0_ready_i),.wr_ready_i(wr0_ready_o),
      .tx_occupied(ser_tx_occ),.tx_full(ser_tx_full),.tx_empty(ser_tx_empty),
      .rx_occupied(ser_rx_occ),.rx_full(ser_rx_full),.rx_empty(ser_rx_empty),
      .serdes_link_up(serdes_link_up),.debug0(debug_serdes0), .debug1(debug_serdes1) );

   assign RAM_CLK = clk_to_mac;
   
   // /////////////////////////////////////////////////////////////////////////
   // VITA Timing

<<<<<<< HEAD
   time_64bit #(.TICKS_PER_SEC(32'd100000000),.BASE(SR_TIME64)) time_64bit
     (.clk(dsp_clk), .rst(dsp_rst), .set_stb(set_stb_dsp), .set_addr(set_addr_dsp), .set_data(set_data_dsp),
      .pps(pps_in), .vita_time(vita_time), .pps_int(pps_int));
=======
   wire [31:0] 	 debug_sync;
>>>>>>> 6c1d4ebd
   
   time_64bit #(.TICKS_PER_SEC(32'd100000000),.BASE(SR_TIME64)) time_64bit
     (.clk(dsp_clk), .rst(dsp_rst), .set_stb(set_stb_dsp), .set_addr(set_addr_dsp), .set_data(set_data_dsp),
      .pps(pps_in), .vita_time(vita_time), .pps_int(pps_int),
      .exp_time_in(exp_time_in), .exp_time_out(exp_time_out),
      .debug(debug_sync));

   // /////////////////////////////////////////////////////////////////////////////////////////
   // Debug Pins
  
   assign debug_clk = 2'b00; // {dsp_clk, clk_to_mac};
   assign debug = 32'd0; // debug_extfifo;
   assign debug_gpio_0 = 32'd0;
   assign debug_gpio_1 = 32'd0;
   
endmodule // u2_core<|MERGE_RESOLUTION|>--- conflicted
+++ resolved
@@ -440,10 +440,7 @@
    wb_readback_mux buff_pool_status
      (.wb_clk_i(wb_clk), .wb_rst_i(wb_rst), .wb_stb_i(s5_stb),
       .wb_adr_i(s5_adr), .wb_dat_o(s5_dat_i), .wb_ack_o(s5_ack),
-<<<<<<< HEAD
-      
-=======
->>>>>>> 6c1d4ebd
+
       .word00(32'b0),.word01(32'b0),.word02(32'b0),.word03(32'b0),
       .word04(32'b0),.word05(32'b0),.word06(32'b0),.word07(32'b0),
       .word08(status),.word09({sim_mode,27'b0,clock_divider[3:0]}),.word10(vita_time[63:32]),
@@ -733,14 +730,8 @@
    // /////////////////////////////////////////////////////////////////////////
    // VITA Timing
 
-<<<<<<< HEAD
-   time_64bit #(.TICKS_PER_SEC(32'd100000000),.BASE(SR_TIME64)) time_64bit
-     (.clk(dsp_clk), .rst(dsp_rst), .set_stb(set_stb_dsp), .set_addr(set_addr_dsp), .set_data(set_data_dsp),
-      .pps(pps_in), .vita_time(vita_time), .pps_int(pps_int));
-=======
    wire [31:0] 	 debug_sync;
->>>>>>> 6c1d4ebd
-   
+
    time_64bit #(.TICKS_PER_SEC(32'd100000000),.BASE(SR_TIME64)) time_64bit
      (.clk(dsp_clk), .rst(dsp_rst), .set_stb(set_stb_dsp), .set_addr(set_addr_dsp), .set_data(set_data_dsp),
       .pps(pps_in), .vita_time(vita_time), .pps_int(pps_int),
