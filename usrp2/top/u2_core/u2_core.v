--- conflicted
+++ resolved
@@ -135,7 +135,6 @@
    input sim_mode,
    input [3:0] clock_divider
    );
-<<<<<<< HEAD
 
    localparam SR_BUF_POOL = 64;   // Uses 1 reg
    localparam SR_UDP_SM   = 96;   // 64 regs
@@ -154,8 +153,6 @@
    localparam ETH_RX_FIFOSIZE = 11;
    localparam SERDES_TX_FIFOSIZE = 9;
    localparam SERDES_RX_FIFOSIZE = 9;  // RX currently doesn't use a fifo?
-=======
->>>>>>> 621ad7cc
    
    wire [7:0] 	set_addr, set_addr_dsp;
    wire [31:0] 	set_data, set_data_dsp;
@@ -486,11 +483,7 @@
    settings_bus_crossclock settings_bus_crossclock
      (.clk_i(wb_clk), .rst_i(wb_rst), .set_stb_i(set_stb), .set_addr_i(set_addr), .set_data_i(set_data),
       .clk_o(dsp_clk), .rst_o(dsp_rst), .set_stb_o(set_stb_dsp), .set_addr_o(set_addr_dsp), .set_data_o(set_data_dsp));
-<<<<<<< HEAD
-      
-=======
-   
->>>>>>> 621ad7cc
+   
    // Output control lines
    wire [7:0] 	 clock_outs, serdes_outs, adc_outs;
    assign 	 {clock_ready, clk_en[1:0], clk_sel[1:0]} = clock_outs[4:0];
@@ -605,21 +598,9 @@
    // DSP RX
    wire [31:0] 	 sample_rx, sample_tx;
    wire 	 strobe_rx, strobe_tx;
-<<<<<<< HEAD
    wire 	 rx_dst_rdy, rx_src_rdy, rx1_dst_rdy, rx1_src_rdy;
    wire [99:0] 	 rx_data;
    wire [35:0] 	 rx1_data;
-=======
-
-   rx_control #(.FIFOSIZE(10)) rx_control
-     (.clk(dsp_clk), .rst(dsp_rst),
-      .set_stb(set_stb_dsp),.set_addr(set_addr_dsp),.set_data(set_data_dsp),
-      .master_time(master_time),.overrun(overrun),
-      .wr_dat_o(wr1_dat), .wr_flags_o(wr1_flags), .wr_ready_o(wr1_ready_i), .wr_ready_i(wr1_ready_o),
-      .sample(sample_rx), .run(run_rx), .strobe(strobe_rx),
-      .fifo_occupied(dsp_rx_occ),.fifo_full(dsp_rx_full),.fifo_empty(dsp_rx_empty),
-      .debug_rx(debug_rx) );
->>>>>>> 621ad7cc
    
    dsp_core_rx #(.BASE(SR_RX_DSP)) dsp_core_rx
      (.clk(dsp_clk),.rst(dsp_rst),
@@ -628,7 +609,6 @@
       .sample(sample_rx), .run(run_rx_d1), .strobe(strobe_rx),
       .debug(debug_rx_dsp) );
 
-<<<<<<< HEAD
    wire [31:0] 	 vrc_debug;
    
    vita_rx_control #(.BASE(SR_RX_CTRL), .WIDTH(32)) vita_rx_control
@@ -680,13 +660,6 @@
       .set_stb(set_stb_dsp),.set_addr(set_addr_dsp),.set_data(set_data_dsp),
       .vita_time(vita_time),.underrun(underrun),
       .sample_fifo_i(tx1_data), .sample_fifo_src_rdy_i(tx1_src_rdy), .sample_fifo_dst_rdy_o(tx1_dst_rdy),
-=======
-   tx_control #(.FIFOSIZE(10)) tx_control
-     (.clk(dsp_clk), .rst(dsp_rst),
-      .set_stb(set_stb_dsp),.set_addr(set_addr_dsp),.set_data(set_data_dsp),
-      .master_time(master_time),.underrun(underrun),
-      .rd_dat_i(rd1_dat), .rd_flags_i(rd1_flags), .rd_ready_i(rd1_ready_o), .rd_ready_o(rd1_ready_i),
->>>>>>> 621ad7cc
       .sample(sample_tx), .run(run_tx), .strobe(strobe_tx),
       .debug(debug_vtc) );
    
@@ -695,10 +668,7 @@
    dsp_core_tx #(.BASE(SR_TX_DSP)) dsp_core_tx
      (.clk(dsp_clk),.rst(dsp_rst),
       .set_stb(set_stb_dsp),.set_addr(set_addr_dsp),.set_data(set_data_dsp),
-<<<<<<< HEAD
       .sample(sample_tx), .run(run_tx), .strobe(strobe_tx),
-=======
->>>>>>> 621ad7cc
       .dac_a(dac_a),.dac_b(dac_b),
       .debug(debug_tx_dsp) );
 
